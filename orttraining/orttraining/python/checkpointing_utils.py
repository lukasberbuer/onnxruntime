--- conflicted
+++ resolved
@@ -10,22 +10,6 @@
     assert len(ckpt_file_names) > 0, "No checkpoint files found with prefix \"{}\" in directory {}.".format(checkpoint_prefix, checkpoint_dir)
     return ckpt_file_names
 
-<<<<<<< HEAD
-def get_checkpoint_name(prefix, zero_enabled, world_rank=0, world_size=1, horizontal_parallel_size=1, pipeline_parallel_size=1):
-    # data_parallel_size = world_size / horizontal_parallel_size / pipeline_parallel_size
-    # need to change to this below
-    data_parallel_size = int(world_size / horizontal_parallel_size / pipeline_parallel_size)
-    parallellism_info = 'D.{data_parallel_size}.H.{horizontal_parallel_size}.P.{pipeline_parallel_size}'
-    SINGLE_CHECKPOINT_FILENAME='{prefix}.ort.pt'
-    MULTIPLE_CHECKPOINT_FILENAME='{prefix}.rank.{world_rank}.{world_size}.' + parallellism_info + '.ort.pt'
-    
-    is_partitioned = zero_enabled or (horizontal_parallel_size > 1) or (pipeline_parallel_size > 1)
-    if is_partitioned:
-        filename=MULTIPLE_CHECKPOINT_FILENAME.format(prefix=prefix, world_rank=world_rank, world_size=(world_size-1),
-            data_parallel_size=data_parallel_size, 
-            horizontal_parallel_size=horizontal_parallel_size, 
-            pipeline_parallel_size=pipeline_parallel_size)
-=======
 
 def get_checkpoint_name(prefix, is_partitioned, world_rank=None, world_size=None):
     SINGLE_CHECKPOINT_FILENAME = '{prefix}.ort.pt'
@@ -33,7 +17,6 @@
 
     if is_partitioned:
         filename = MULTIPLE_CHECKPOINT_FILENAME.format(prefix=prefix, world_rank=world_rank, world_size=(world_size-1))
->>>>>>> aa49e476
     else:
         filename = SINGLE_CHECKPOINT_FILENAME.format(prefix=prefix)
 
